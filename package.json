--- conflicted
+++ resolved
@@ -1,10 +1,6 @@
 {
   "name": "ethernal",
-<<<<<<< HEAD
-  "version": "2.3.0",
-=======
   "version": "2.3.2",
->>>>>>> 9134c0a2
   "description": "CLI interface for Ethernal",
   "repository": "github:tryethernal/ethernal-cli",
   "author": "Antoine de Chevigné",
